--- conflicted
+++ resolved
@@ -1,116 +1,86 @@
-/*
- * Licensed to the Apache Software Foundation (ASF) under one or more
- * contributor license agreements.  See the NOTICE file distributed with
- * this work for additional information regarding copyright ownership.
- * The ASF licenses this file to You under the Apache License, Version 2.0
- * (the "License"); you may not use this file except in compliance with
- * the License.  You may obtain a copy of the License at
- *
- *     http://www.apache.org/licenses/LICENSE-2.0
- *
- * Unless required by applicable law or agreed to in writing, software
- * distributed under the License is distributed on an "AS IS" BASIS,
- * WITHOUT WARRANTIES OR CONDITIONS OF ANY KIND, either express or implied.
- * See the License for the specific language governing permissions and
- * limitations under the License.
- */
-package org.apache.dubbo.rpc.cluster;
-
-import org.apache.dubbo.common.URL;
-import org.apache.dubbo.rpc.Invocation;
-import org.apache.dubbo.rpc.Invoker;
-import org.apache.dubbo.rpc.RpcException;
-
-import java.util.List;
-import java.util.Map;
-
-/**
- * Router. (SPI, Prototype, ThreadSafe)
- * <p>
- * <a href="http://en.wikipedia.org/wiki/Routing">Routing</a>
- *
- * @see org.apache.dubbo.rpc.cluster.Cluster#join(Directory)
- * @see org.apache.dubbo.rpc.cluster.Directory#list(Invocation)
- */
-public interface Router extends Comparable<Router> {
-    /**
-     * get the router url.
-     *
-     * @return url
-     */
-    URL getUrl();
-
-    /**
-     * Filter invokers with current routing rule and only return the invokers that comply with the rule.
-     *
-     * @param invokers
-     * @param url        refer url
-     * @param invocation
-     * @return routed invokers
-     * @throws RpcException
-     */
-    <T> List<Invoker<T>> route(List<Invoker<T>> invokers, URL url, Invocation invocation) throws RpcException;
-
-<<<<<<< HEAD
-    /**
-     * priority
-     *
-     * @return
-     */
-    int getPriority();
-
-    /**
-     * compare Router
-     *
-     * @param o
-     * @return
-     */
-    @Override
-    default int compareTo(Router o) {
-        if (o == null) {
-            throw new IllegalArgumentException();
-        }
-        if (this.getPriority() == o.getPriority()) {
-            if (o.getUrl() == null) {
-                return -1;
-            }
-            return getUrl().toFullString().compareTo(o.getUrl().toFullString());
-        } else {
-            return getPriority() > o.getPriority() ? 1 : -1;
-        }
-    }
-=======
-    default <T> Map<String, List<Invoker<T>>> preRoute(List<Invoker<T>> invokers, URL url, Invocation invocation) throws RpcException {
-        return null;
-    }
-
-    /**
-     * Each router has a reference of the router chain.
-     *
-     * @param routerChain
-     */
-    void addRouterChain(RouterChain routerChain);
-
-    /**
-     * To decide whether this router need to execute every time an RPC comes or should only execute when addresses or rule change.
-     *
-     * @return
-     */
-    boolean isRuntime();
-
-    /**
-     * To decide whether this router should take effect when none of the invoker can match the router rule, which means the {@link #route(List, URL, Invocation)} would be empty.
-     * Most of time, most router implementation would default this value to false.
-     *
-     * @return
-     */
-    boolean isForce();
-
-    /**
-     * used to sort routers.
-     *
-     * @return
-     */
-    int getPriority();
->>>>>>> 5184416b
+/*
+ * Licensed to the Apache Software Foundation (ASF) under one or more
+ * contributor license agreements.  See the NOTICE file distributed with
+ * this work for additional information regarding copyright ownership.
+ * The ASF licenses this file to You under the Apache License, Version 2.0
+ * (the "License"); you may not use this file except in compliance with
+ * the License.  You may obtain a copy of the License at
+ *
+ *     http://www.apache.org/licenses/LICENSE-2.0
+ *
+ * Unless required by applicable law or agreed to in writing, software
+ * distributed under the License is distributed on an "AS IS" BASIS,
+ * WITHOUT WARRANTIES OR CONDITIONS OF ANY KIND, either express or implied.
+ * See the License for the specific language governing permissions and
+ * limitations under the License.
+ */
+package org.apache.dubbo.rpc.cluster;
+
+import org.apache.dubbo.common.URL;
+import org.apache.dubbo.rpc.Invocation;
+import org.apache.dubbo.rpc.Invoker;
+import org.apache.dubbo.rpc.RpcException;
+
+import java.util.List;
+import java.util.Map;
+
+/**
+ * Router. (SPI, Prototype, ThreadSafe)
+ * <p>
+ * <a href="http://en.wikipedia.org/wiki/Routing">Routing</a>
+ *
+ * @see org.apache.dubbo.rpc.cluster.Cluster#join(Directory)
+ * @see org.apache.dubbo.rpc.cluster.Directory#list(Invocation)
+ */
+public interface Router extends Comparable<Router> {
+    /**
+     * get the router url.
+     *
+     * @return url
+     */
+    URL getUrl();
+
+    /**
+     * Filter invokers with current routing rule and only return the invokers that comply with the rule.
+     *
+     * @param invokers
+     * @param url        refer url
+     * @param invocation
+     * @return routed invokers
+     * @throws RpcException
+     */
+    <T> List<Invoker<T>> route(List<Invoker<T>> invokers, URL url, Invocation invocation) throws RpcException;
+
+    default <T> Map<String, List<Invoker<T>>> preRoute(List<Invoker<T>> invokers, URL url, Invocation invocation) throws RpcException {
+        return null;
+    }
+
+    /**
+     * Each router has a reference of the router chain.
+     *
+     * @param routerChain
+     */
+    void addRouterChain(RouterChain routerChain);
+
+    /**
+     * To decide whether this router need to execute every time an RPC comes or should only execute when addresses or rule change.
+     *
+     * @return
+     */
+    boolean isRuntime();
+
+    /**
+     * To decide whether this router should take effect when none of the invoker can match the router rule, which means the {@link #route(List, URL, Invocation)} would be empty.
+     * Most of time, most router implementation would default this value to false.
+     *
+     * @return
+     */
+    boolean isForce();
+
+    /**
+     * used to sort routers.
+     *
+     * @return
+     */
+    int getPriority();
 }