/*
 * Licensed to the Apache Software Foundation (ASF) under one or more
 * contributor license agreements.  See the NOTICE file distributed with
 * this work for additional information regarding copyright ownership.
 * The ASF licenses this file to You under the Apache License, Version 2.0
 * (the "License"); you may not use this file except in compliance with
 * the License.  You may obtain a copy of the License at
 *
 *     http://www.apache.org/licenses/LICENSE-2.0
 *
 * Unless required by applicable law or agreed to in writing, software
 * distributed under the License is distributed on an "AS IS" BASIS,
 * WITHOUT WARRANTIES OR CONDITIONS OF ANY KIND, either express or implied.
 * See the License for the specific language governing permissions and
 * limitations under the License.
 */
package org.apache.dubbo.rpc.protocol.thrift;

import org.apache.dubbo.common.extension.ExtensionLoader;
import org.apache.dubbo.common.utils.ClassUtils;
import org.apache.dubbo.common.utils.StringUtils;
import org.apache.dubbo.remoting.Channel;
import org.apache.dubbo.remoting.Codec2;
import org.apache.dubbo.remoting.buffer.ChannelBuffer;
import org.apache.dubbo.remoting.buffer.ChannelBufferInputStream;
import org.apache.dubbo.remoting.exchange.Request;
import org.apache.dubbo.remoting.exchange.Response;
import org.apache.dubbo.rpc.AppResponse;
import org.apache.dubbo.rpc.RpcException;
import org.apache.dubbo.rpc.RpcInvocation;
import org.apache.dubbo.rpc.protocol.thrift.io.RandomAccessByteArrayOutputStream;

import org.apache.thrift.TApplicationException;
import org.apache.thrift.TBase;
import org.apache.thrift.TException;
import org.apache.thrift.TFieldIdEnum;
import org.apache.thrift.protocol.TBinaryProtocol;
import org.apache.thrift.protocol.TMessage;
import org.apache.thrift.protocol.TMessageType;
import org.apache.thrift.protocol.TProtocol;
import org.apache.thrift.transport.TFramedTransport;
import org.apache.thrift.transport.TIOStreamTransport;

import java.io.IOException;
import java.lang.reflect.Field;
import java.lang.reflect.InvocationTargetException;
import java.lang.reflect.Method;
import java.util.ArrayList;
import java.util.List;
import java.util.concurrent.ConcurrentHashMap;
import java.util.concurrent.ConcurrentMap;
import java.util.concurrent.atomic.AtomicInteger;

import static org.apache.dubbo.common.constants.CommonConstants.INTERFACE_KEY;
import static org.apache.dubbo.common.constants.CommonConstants.PATH_KEY;

/**
 * Thrift framed protocol codec.
 *
 * <pre>
 * |<-                                  message header                                  ->|<- message body ->|
 * +----------------+----------------------+------------------+---------------------------+------------------+
 * | magic (2 bytes)|message size (4 bytes)|head size(2 bytes)| version (1 byte) | header |   message body   |
 * +----------------+----------------------+------------------+---------------------------+------------------+
 * |<-                                               message size                                          ->|
 * </pre>
 *
 * <p>
 * <b>header fields in version 1</b>
 * <ol>
 * <li>string - service name</li>
 * <li>long   - dubbo request id</li>
 * </ol>
 * </p>
 */

/**
 * @since 2.7.0, use https://github.com/dubbo/dubbo-rpc-native-thrift instead
 */
@Deprecated
public class ThriftCodec implements Codec2 {

    public static final int MESSAGE_LENGTH_INDEX = 2;
    public static final int MESSAGE_HEADER_LENGTH_INDEX = 6;
    public static final int MESSAGE_SHORTEST_LENGTH = 10;
    public static final String NAME = "thrift";
    public static final String PARAMETER_CLASS_NAME_GENERATOR = "class.name.generator";
    public static final byte VERSION = (byte) 1;
    public static final short MAGIC = (short) 0xdabc;
    static final ConcurrentMap<Long, RequestData> CACHED_REQUEST =
            new ConcurrentHashMap<>();
    private static final AtomicInteger THRIFT_SEQ_ID = new AtomicInteger(0);
    private static final ConcurrentMap<String, Class<?>> CACHED_CLASS =
            new ConcurrentHashMap<>();

    private static int nextSeqId() {
        return THRIFT_SEQ_ID.incrementAndGet();
    }

    // just for test
    static int getSeqId() {
        return THRIFT_SEQ_ID.get();
    }

    @Override
    public void encode(Channel channel, ChannelBuffer buffer, Object message)
            throws IOException {

        if (message instanceof Request) {
            encodeRequest(channel, buffer, (Request) message);
        } else if (message instanceof Response) {
            encodeResponse(channel, buffer, (Response) message);
        } else {
            throw new UnsupportedOperationException("Thrift codec only support encode "
                    + Request.class.getName() + " and " + Response.class.getName());
        }

    }

    @Override
    public Object decode(Channel channel, ChannelBuffer buffer) throws IOException {

        int available = buffer.readableBytes();

        if (available < MESSAGE_SHORTEST_LENGTH) {

            return DecodeResult.NEED_MORE_INPUT;

        } else {

            TIOStreamTransport transport = new TIOStreamTransport(new ChannelBufferInputStream(buffer));

            TBinaryProtocol protocol = new TBinaryProtocol(transport);

            short magic;
            int messageLength;

            try {
//                protocol.readI32(); // skip the first message length
                byte[] bytes = new byte[4];
                transport.read(bytes, 0, 4);
                magic = protocol.readI16();
                messageLength = protocol.readI32();

            } catch (TException e) {
                throw new IOException(e.getMessage(), e);
            }

            if (MAGIC != magic) {
                throw new IOException("Unknown magic code " + magic);
            }

            if (available < messageLength) {
                return DecodeResult.NEED_MORE_INPUT;
            }

            return decode(protocol);

        }

    }

    private Object decode(TProtocol protocol)
            throws IOException {

        // version
        String serviceName;
        String path;
        long id;

        TMessage message;

        try {
            protocol.readI16();
            protocol.readByte();
            serviceName = protocol.readString();
            path = protocol.readString();
            id = protocol.readI64();
            message = protocol.readMessageBegin();
        } catch (TException e) {
            throw new IOException(e.getMessage(), e);
        }

        if (message.type == TMessageType.CALL) {

            RpcInvocation result = new RpcInvocation();
            result.setAttachment(INTERFACE_KEY, serviceName);
            result.setAttachment(PATH_KEY, path);
            result.setMethodName(message.name);

            String argsClassName = ExtensionLoader.getExtensionLoader(ClassNameGenerator.class)
                    .getExtension(ThriftClassNameGenerator.NAME).generateArgsClassName(serviceName, message.name);

            if (StringUtils.isEmpty(argsClassName)) {
                throw new RpcException(RpcException.SERIALIZATION_EXCEPTION,
                        "The specified interface name incorrect.");
            }

            Class clazz = CACHED_CLASS.get(argsClassName);

            if (clazz == null) {
                try {

                    clazz = ClassUtils.forNameWithThreadContextClassLoader(argsClassName);

                    CACHED_CLASS.putIfAbsent(argsClassName, clazz);

                } catch (ClassNotFoundException e) {
                    throw new RpcException(RpcException.SERIALIZATION_EXCEPTION, e.getMessage(), e);
                }
            }

            TBase args;

            try {
                args = (TBase) clazz.newInstance();
            } catch (InstantiationException | IllegalAccessException e) {
                throw new RpcException(RpcException.SERIALIZATION_EXCEPTION, e.getMessage(), e);
            }

            try {
                args.read(protocol);
                protocol.readMessageEnd();
            } catch (TException e) {
                throw new RpcException(RpcException.SERIALIZATION_EXCEPTION, e.getMessage(), e);
            }

            List<Object> parameters = new ArrayList<>();
            List<Class<?>> parameterTypes = new ArrayList<>();
            int index = 1;

            while (true) {

                TFieldIdEnum fieldIdEnum = args.fieldForId(index++);

                if (fieldIdEnum == null) {
                    break;
                }

                String fieldName = fieldIdEnum.getFieldName();

                String getMethodName = ThriftUtils.generateGetMethodName(fieldName);

                Method getMethod;

                try {
                    getMethod = clazz.getMethod(getMethodName);
                } catch (NoSuchMethodException e) {
                    throw new RpcException(
                            RpcException.SERIALIZATION_EXCEPTION, e.getMessage(), e);
                }

                parameterTypes.add(getMethod.getReturnType());
                try {
                    parameters.add(getMethod.invoke(args));
                } catch (IllegalAccessException | InvocationTargetException e) {
                    throw new RpcException(
                            RpcException.SERIALIZATION_EXCEPTION, e.getMessage(), e);
                }

            }

            result.setArguments(parameters.toArray());
            result.setParameterTypes(parameterTypes.toArray(new Class[0]));

            Request request = new Request(id);
            request.setData(result);

            CACHED_REQUEST.putIfAbsent(id,
                    RequestData.create(message.seqid, serviceName, message.name));

            return request;

        } else if (message.type == TMessageType.EXCEPTION) {

            TApplicationException exception;

            try {
                exception = TApplicationException.readFrom(protocol);
                protocol.readMessageEnd();
            } catch (TException e) {
                throw new IOException(e.getMessage(), e);
            }

            AppResponse result = new AppResponse();

            result.setException(new RpcException(exception.getMessage()));

            Response response = new Response();

            response.setResult(result);

            response.setId(id);

            return response;

        } else if (message.type == TMessageType.REPLY) {

            String resultClassName = ExtensionLoader.getExtensionLoader(ClassNameGenerator.class)
                    .getExtension(ThriftClassNameGenerator.NAME).generateResultClassName(serviceName, message.name);

            if (StringUtils.isEmpty(resultClassName)) {
                throw new IllegalArgumentException("Could not infer service result class name from service name "
                        + serviceName + ", the service name you specified may not generated by thrift idl compiler");
            }

            Class<?> clazz = CACHED_CLASS.get(resultClassName);

            if (clazz == null) {

                try {

                    clazz = ClassUtils.forNameWithThreadContextClassLoader(resultClassName);

                    CACHED_CLASS.putIfAbsent(resultClassName, clazz);

                } catch (ClassNotFoundException e) {
                    throw new RpcException(RpcException.SERIALIZATION_EXCEPTION, e.getMessage(), e);
                }

            }

            TBase<?, ? extends TFieldIdEnum> result;
            try {
                result = (TBase<?, ?>) clazz.newInstance();
            } catch (InstantiationException | IllegalAccessException e) {
                throw new RpcException(RpcException.SERIALIZATION_EXCEPTION, e.getMessage(), e);
            }

            try {
                result.read(protocol);
                protocol.readMessageEnd();
            } catch (TException e) {
                throw new RpcException(RpcException.SERIALIZATION_EXCEPTION, e.getMessage(), e);
            }

            Object realResult = null;

            int index = 0;

            while (true) {

                TFieldIdEnum fieldIdEnum = result.fieldForId(index++);

                if (fieldIdEnum == null) {
                    break;
                }

                Field field;

                try {
                    field = clazz.getDeclaredField(fieldIdEnum.getFieldName());
                    field.setAccessible(true);
                } catch (NoSuchFieldException e) {
                    throw new RpcException(RpcException.SERIALIZATION_EXCEPTION, e.getMessage(), e);
                }

                try {
                    realResult = field.get(result);
                } catch (IllegalAccessException e) {
                    throw new RpcException(RpcException.SERIALIZATION_EXCEPTION, e.getMessage(), e);
                }

                if (realResult != null) {
                    break;
                }

            }

            Response response = new Response();

            response.setId(id);

            AppResponse appResponse = new AppResponse();

            if (realResult instanceof Throwable) {
                appResponse.setException((Throwable) realResult);
            } else {
                appResponse.setValue(realResult);
            }

            response.setResult(appResponse);

            return response;

        } else {
            // Impossible
            throw new IOException();
        }

    }

    private void encodeRequest(Channel channel, ChannelBuffer buffer, Request request)
            throws IOException {

        RpcInvocation inv = (RpcInvocation) request.getData();

        int seqId = nextSeqId();

<<<<<<< HEAD
        String serviceName = inv.getAttachment(INTERFACE_KEY);
=======
        String serviceName = (String) inv.getAttachment(Constants.INTERFACE_KEY);
>>>>>>> 8e624056

        if (StringUtils.isEmpty(serviceName)) {
            throw new IllegalArgumentException("Could not find service name in attachment with key "
                    + INTERFACE_KEY);
        }

        TMessage message = new TMessage(
                inv.getMethodName(),
                TMessageType.CALL,
                seqId);

        String methodArgs = ExtensionLoader.getExtensionLoader(ClassNameGenerator.class)
                .getExtension(channel.getUrl().getParameter(ThriftConstants.CLASS_NAME_GENERATOR_KEY, ThriftClassNameGenerator.NAME))
                .generateArgsClassName(serviceName, inv.getMethodName());

        if (StringUtils.isEmpty(methodArgs)) {
            throw new RpcException(RpcException.SERIALIZATION_EXCEPTION,
                    "Could not encode request, the specified interface may be incorrect.");
        }

        Class<?> clazz = CACHED_CLASS.get(methodArgs);

        if (clazz == null) {

            try {

                clazz = ClassUtils.forNameWithThreadContextClassLoader(methodArgs);

                CACHED_CLASS.putIfAbsent(methodArgs, clazz);

            } catch (ClassNotFoundException e) {
                throw new RpcException(RpcException.SERIALIZATION_EXCEPTION, e.getMessage(), e);
            }

        }

        TBase args;

        try {
            args = (TBase) clazz.newInstance();
        } catch (InstantiationException | IllegalAccessException e) {
            throw new RpcException(RpcException.SERIALIZATION_EXCEPTION, e.getMessage(), e);
        }

        for (int i = 0; i < inv.getArguments().length; i++) {

            Object obj = inv.getArguments()[i];

            if (obj == null) {
                continue;
            }

            TFieldIdEnum field = args.fieldForId(i + 1);

            String setMethodName = ThriftUtils.generateSetMethodName(field.getFieldName());

            Method method;

            try {
                method = clazz.getMethod(setMethodName, inv.getParameterTypes()[i]);
            } catch (NoSuchMethodException e) {
                throw new RpcException(RpcException.SERIALIZATION_EXCEPTION, e.getMessage(), e);
            }

            try {
                method.invoke(args, obj);
            } catch (IllegalAccessException | InvocationTargetException e) {
                throw new RpcException(RpcException.SERIALIZATION_EXCEPTION, e.getMessage(), e);
            }

        }

        RandomAccessByteArrayOutputStream bos = new RandomAccessByteArrayOutputStream(1024);

        TIOStreamTransport transport = new TIOStreamTransport(bos);

        TBinaryProtocol protocol = new TBinaryProtocol(transport);

        int headerLength, messageLength;

        byte[] bytes = new byte[4];
        try {
            // magic
            protocol.writeI16(MAGIC);
            // message length placeholder
            protocol.writeI32(Integer.MAX_VALUE);
            // message header length placeholder
            protocol.writeI16(Short.MAX_VALUE);
            // version
            protocol.writeByte(VERSION);
            // service name
            protocol.writeString(serviceName);
            // path
<<<<<<< HEAD
            protocol.writeString(inv.getAttachment(PATH_KEY));
=======
            protocol.writeString((String) inv.getAttachment(Constants.PATH_KEY));
>>>>>>> 8e624056
            // dubbo request id
            protocol.writeI64(request.getId());
            protocol.getTransport().flush();
            // header size
            headerLength = bos.size();

            // message body
            protocol.writeMessageBegin(message);
            args.write(protocol);
            protocol.writeMessageEnd();
            protocol.getTransport().flush();
            int oldIndex = messageLength = bos.size();

            // fill in message length and header length
            try {
                TFramedTransport.encodeFrameSize(messageLength, bytes);
                bos.setWriteIndex(MESSAGE_LENGTH_INDEX);
                protocol.writeI32(messageLength);
                bos.setWriteIndex(MESSAGE_HEADER_LENGTH_INDEX);
                protocol.writeI16((short) (0xffff & headerLength));
            } finally {
                bos.setWriteIndex(oldIndex);
            }

        } catch (TException e) {
            throw new RpcException(RpcException.SERIALIZATION_EXCEPTION, e.getMessage(), e);
        }

        buffer.writeBytes(bytes);
        buffer.writeBytes(bos.toByteArray());

    }

    private void encodeResponse(Channel channel, ChannelBuffer buffer, Response response)
            throws IOException {

        AppResponse result = (AppResponse) response.getResult();

        RequestData rd = CACHED_REQUEST.get(response.getId());

        String resultClassName = ExtensionLoader.getExtensionLoader(ClassNameGenerator.class).getExtension(
                channel.getUrl().getParameter(ThriftConstants.CLASS_NAME_GENERATOR_KEY, ThriftClassNameGenerator.NAME))
                .generateResultClassName(rd.serviceName, rd.methodName);

        if (StringUtils.isEmpty(resultClassName)) {
            throw new RpcException(RpcException.SERIALIZATION_EXCEPTION,
                    "Could not encode response, the specified interface may be incorrect.");
        }

        Class clazz = CACHED_CLASS.get(resultClassName);

        if (clazz == null) {

            try {
                clazz = ClassUtils.forNameWithThreadContextClassLoader(resultClassName);
                CACHED_CLASS.putIfAbsent(resultClassName, clazz);
            } catch (ClassNotFoundException e) {
                throw new RpcException(RpcException.SERIALIZATION_EXCEPTION, e.getMessage(), e);
            }

        }

        TBase resultObj;

        try {
            resultObj = (TBase) clazz.newInstance();
        } catch (InstantiationException | IllegalAccessException e) {
            throw new RpcException(RpcException.SERIALIZATION_EXCEPTION, e.getMessage(), e);
        }

        TApplicationException applicationException = null;
        TMessage message;

        if (result.hasException()) {
            Throwable throwable = result.getException();
            int index = 1;
            boolean found = false;
            while (true) {
                TFieldIdEnum fieldIdEnum = resultObj.fieldForId(index++);
                if (fieldIdEnum == null) {
                    break;
                }
                String fieldName = fieldIdEnum.getFieldName();
                String getMethodName = ThriftUtils.generateGetMethodName(fieldName);
                String setMethodName = ThriftUtils.generateSetMethodName(fieldName);
                Method getMethod;
                Method setMethod;
                try {
                    getMethod = clazz.getMethod(getMethodName);
                    if (getMethod.getReturnType().equals(throwable.getClass())) {
                        found = true;
                        setMethod = clazz.getMethod(setMethodName, throwable.getClass());
                        setMethod.invoke(resultObj, throwable);
                    }
                } catch (NoSuchMethodException | InvocationTargetException | IllegalAccessException e) {
                    throw new RpcException(RpcException.SERIALIZATION_EXCEPTION, e.getMessage(), e);
                }
            }

            if (!found) {
                applicationException = new TApplicationException(throwable.getMessage());
            }

        } else {
            Object realResult = result.getValue();
            // result field id is 0
            String fieldName = resultObj.fieldForId(0).getFieldName();
            String setMethodName = ThriftUtils.generateSetMethodName(fieldName);
            String getMethodName = ThriftUtils.generateGetMethodName(fieldName);
            Method getMethod;
            Method setMethod;
            try {
                getMethod = clazz.getMethod(getMethodName);
                setMethod = clazz.getMethod(setMethodName, getMethod.getReturnType());
                setMethod.invoke(resultObj, realResult);
            } catch (NoSuchMethodException | InvocationTargetException | IllegalAccessException e) {
                throw new RpcException(RpcException.SERIALIZATION_EXCEPTION, e.getMessage(), e);
            }

        }

        if (applicationException != null) {
            message = new TMessage(rd.methodName, TMessageType.EXCEPTION, rd.id);
        } else {
            message = new TMessage(rd.methodName, TMessageType.REPLY, rd.id);
        }

        RandomAccessByteArrayOutputStream bos = new RandomAccessByteArrayOutputStream(1024);

        TIOStreamTransport transport = new TIOStreamTransport(bos);

        TBinaryProtocol protocol = new TBinaryProtocol(transport);

        int messageLength;
        int headerLength;

        byte[] bytes = new byte[4];
        try {
            // magic
            protocol.writeI16(MAGIC);
            // message length
            protocol.writeI32(Integer.MAX_VALUE);
            // message header length
            protocol.writeI16(Short.MAX_VALUE);
            // version
            protocol.writeByte(VERSION);
            // service name
            protocol.writeString(rd.serviceName);
            // id
            protocol.writeI64(response.getId());
            protocol.getTransport().flush();
            headerLength = bos.size();

            // message
            protocol.writeMessageBegin(message);
            switch (message.type) {
                case TMessageType.EXCEPTION:
                    applicationException.write(protocol);
                    break;
                case TMessageType.REPLY:
                    resultObj.write(protocol);
                    break;
                default:
            }
            protocol.writeMessageEnd();
            protocol.getTransport().flush();
            int oldIndex = messageLength = bos.size();

            try {
                TFramedTransport.encodeFrameSize(messageLength, bytes);
                bos.setWriteIndex(MESSAGE_LENGTH_INDEX);
                protocol.writeI32(messageLength);
                bos.setWriteIndex(MESSAGE_HEADER_LENGTH_INDEX);
                protocol.writeI16((short) (0xffff & headerLength));
            } finally {
                bos.setWriteIndex(oldIndex);
            }

        } catch (TException e) {
            throw new RpcException(RpcException.SERIALIZATION_EXCEPTION, e.getMessage(), e);
        }

        buffer.writeBytes(bytes);
        buffer.writeBytes(bos.toByteArray());

    }

    static class RequestData {
        int id;
        String serviceName;
        String methodName;

        static RequestData create(int id, String sn, String mn) {
            RequestData result = new RequestData();
            result.id = id;
            result.serviceName = sn;
            result.methodName = mn;
            return result;
        }

    }

}<|MERGE_RESOLUTION|>--- conflicted
+++ resolved
@@ -397,11 +397,7 @@
 
         int seqId = nextSeqId();
 
-<<<<<<< HEAD
-        String serviceName = inv.getAttachment(INTERFACE_KEY);
-=======
-        String serviceName = (String) inv.getAttachment(Constants.INTERFACE_KEY);
->>>>>>> 8e624056
+        String serviceName = (String) inv.getAttachment(INTERFACE_KEY);
 
         if (StringUtils.isEmpty(serviceName)) {
             throw new IllegalArgumentException("Could not find service name in attachment with key "
@@ -495,11 +491,7 @@
             // service name
             protocol.writeString(serviceName);
             // path
-<<<<<<< HEAD
-            protocol.writeString(inv.getAttachment(PATH_KEY));
-=======
-            protocol.writeString((String) inv.getAttachment(Constants.PATH_KEY));
->>>>>>> 8e624056
+            protocol.writeString((String) inv.getAttachment(PATH_KEY));
             // dubbo request id
             protocol.writeI64(request.getId());
             protocol.getTransport().flush();
